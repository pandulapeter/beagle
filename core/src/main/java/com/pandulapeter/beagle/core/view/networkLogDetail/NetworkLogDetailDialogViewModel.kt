package com.pandulapeter.beagle.core.view.networkLogDetail

import android.app.Activity
import android.app.Application
import androidx.lifecycle.AndroidViewModel
import androidx.lifecycle.LiveData
import androidx.lifecycle.MutableLiveData
import androidx.lifecycle.viewModelScope
import com.pandulapeter.beagle.BeagleCore
import com.pandulapeter.beagle.core.util.extension.append
import com.pandulapeter.beagle.core.util.extension.createAndShareLogFile
import com.pandulapeter.beagle.core.util.extension.jsonLevel
import com.pandulapeter.beagle.core.util.extension.text
import com.pandulapeter.beagle.core.view.networkLogDetail.list.DetailsViewHolder
import com.pandulapeter.beagle.core.view.networkLogDetail.list.HeaderViewHolder
import com.pandulapeter.beagle.core.view.networkLogDetail.list.LineViewHolder
import com.pandulapeter.beagle.core.view.networkLogDetail.list.NetworkLogDetailListItem
import com.pandulapeter.beagle.core.view.networkLogDetail.list.TitleViewHolder
import kotlinx.coroutines.Dispatchers
import kotlinx.coroutines.launch
import kotlinx.coroutines.withContext
import org.json.JSONArray
import org.json.JSONException
import org.json.JSONObject
import org.json.JSONTokener
import kotlin.math.max
import kotlin.math.min

internal class NetworkLogDetailDialogViewModel(application: Application) : AndroidViewModel(application) {

    private val textHeaders = application.text(BeagleCore.implementation.appearance.networkLogTexts.headers)
    private val textNone = application.text(BeagleCore.implementation.appearance.networkLogTexts.none)
    private val textTimestamp = application.text(BeagleCore.implementation.appearance.networkLogTexts.timestamp)
    private val textDuration = application.text(BeagleCore.implementation.appearance.networkLogTexts.duration)
    private val _isProgressBarVisible = MutableLiveData(true)
    val isProgressBarVisible: LiveData<Boolean> = _isProgressBarVisible
    private val _areTagsExpanded = MutableLiveData(true)
    val areTagsExpanded: LiveData<Boolean> = _areTagsExpanded
    private val _isShareButtonEnabled = MutableLiveData(false)
    val isShareButtonEnabled: LiveData<Boolean> = _isShareButtonEnabled
    private val _items = MutableLiveData(emptyList<NetworkLogDetailListItem>())
    val items: LiveData<List<NetworkLogDetailListItem>> = _items
    private val _longestLine = MutableLiveData("")
    val longestLine: LiveData<String> = _longestLine
    private var title = ""
    private var details = ""
    private var jsonLines = emptyList<Line>()
    private var collapsedLineIndices = mutableListOf<Int>()
    private var hasCollapsingContent = false
    private var shouldShowMetadata = false
    private val metadataText = BeagleCore.implementation.appearance.networkLogTexts.metadata

    init {
        areTagsExpanded.observeForever { areDetailsEnabled ->
            viewModelScope.launch {
                _isProgressBarVisible.postValue(true)
                shouldShowMetadata = areDetailsEnabled
                collapsedLineIndices.clear()
                if (!areDetailsEnabled) {
                    collapsedLineIndices.addAll(items.value?.filter { it is LineViewHolder.UiModel && it.isClickable }?.map { it.lineIndex }.orEmpty())
                }
                refreshUi()
                _isProgressBarVisible.postValue(false)
            }
        }
    }

    fun formatJson(
        isOutgoing: Boolean,
        url: String,
        headers: List<String>,
        timestamp: Long?,
        duration: Long?,
        payload: String
    ) = viewModelScope.launch {
        title = "${if (isOutgoing) "↑" else "↓"} $url"
        details = "\n\n• ${textHeaders}:${headers.formatHeaders()}"
            .let { text -> timestamp?.let { text.append("\n• ${textTimestamp}: ${BeagleCore.implementation.appearance.networkEventTimestampFormatter(it)}") } ?: text }
            .let { text -> duration?.let { text.append("\n• ${textDuration}: ${max(0, it)} ms") } ?: text }
            .toString()
        var longestLine = ""
        jsonLines = payload.formatToJson().split("\n").mapIndexed { index, line ->
            Line(index, line).also {
                if (line.length > longestLine.length) {
                    longestLine = line
                }
                if (it.level > 1) {
                    hasCollapsingContent = true
                }
            }
        }
        details.split("\n").forEach { line ->
            if (line.length > longestLine.length) {
                longestLine = line
            }
        }
        if (title.length > longestLine.length) {
            longestLine = title
        }
        _longestLine.postValue(longestLine)
        refreshUi()
        _isProgressBarVisible.postValue(false)
        _isShareButtonEnabled.postValue(true)
    }

    fun onToggleDetailsButtonPressed() {
        if (_isProgressBarVisible.value == false) {
            _areTagsExpanded.value = !(areTagsExpanded.value ?: true)
        }
    }

    fun shareLogs(activity: Activity?, timestamp: Long, id: String) {
        if (_isProgressBarVisible.value == false && _isShareButtonEnabled.value == true) {
            viewModelScope.launch {
                _isShareButtonEnabled.postValue(false)
                activity?.createAndShareLogFile(
                    fileName = "${BeagleCore.implementation.behavior.getNetworkLogFileName(timestamp, id)}.txt",
                    content = title.run { if (shouldShowMetadata) append(details) else this }
                        .append(
                            "\n\n${
                                jsonLines.joinToString("\n") { line ->
                                    var prefix = ""
                                    repeat(line.level) {
                                        prefix = "    $prefix"
                                    }
                                    "$prefix${line.content}"
                                }
                            }"
                        )
                        .toString()
                )
                _isShareButtonEnabled.postValue(true)
            }
        }
    }

    fun onHeaderClicked() {
        viewModelScope.launch {
            if (_isProgressBarVisible.value == false) {
                shouldShowMetadata = !shouldShowMetadata
                refreshUi()
            }
        }
    }

    fun onItemClicked(lineIndex: Int) {
        viewModelScope.launch {
            if (collapsedLineIndices.contains(lineIndex)) {
                collapsedLineIndices.remove(lineIndex)
            } else {
                collapsedLineIndices.add(lineIndex)
            }
            refreshUi()
        }
    }

    private suspend fun refreshUi() = withContext(Dispatchers.Default) {
<<<<<<< HEAD
        _items.postValue(mutableListOf<NetworkLogDetailListItem>().apply {
            add(TitleViewHolder.UiModel(title = title))
            add(
                HeaderViewHolder.UiModel(
                    lineIndex = -300,
                    content = metadataText,
                    isCollapsed = !shouldShowMetadata
                )
            )
            if (shouldShowMetadata) {
                add(DetailsViewHolder.UiModel(details.trim()))
            }
            var levelToSkip = Int.MAX_VALUE
            val linesToAdd = jsonLines.mapNotNull { line ->
                if (collapsedLineIndices.contains(line.index)) {
                    levelToSkip = min(levelToSkip, line.level)
=======
        if (jsonLines.isNotEmpty()) {
            _items.postValue(mutableListOf<NetworkLogDetailListItem>().apply {
                add(TitleViewHolder.UiModel(title = title))
                add(
                    HeaderViewHolder.UiModel(
                        lineIndex = -300,
                        content = metadataText,
                        isCollapsed = !shouldShowMetadata
                    )
                )
                if (shouldShowMetadata) {
                    add(DetailsViewHolder.UiModel(details.trim()))
>>>>>>> 4a49fa13
                }
                var levelToSkip = Int.MAX_VALUE
                lateinit var lastCollapsedLine: Line
                val linesToAdd = jsonLines.mapNotNull { line ->
                    if (collapsedLineIndices.contains(line.index)) {
                        levelToSkip = min(levelToSkip, line.level)
                    }
                    when {
                        line.level == levelToSkip -> {
                            if (!collapsedLineIndices.contains(line.index)) {
                                levelToSkip = Int.MAX_VALUE
                            }
                            if (line.level == levelToSkip) {
                                line.copy(content = "${line.content} … ").also {
                                    lastCollapsedLine = it
                                }
                            } else {
                                lastCollapsedLine.content += line.content
                                null
                            }
                        }
                        line.level < levelToSkip -> line
                        else -> null
                    }
                }
                addAll(linesToAdd.map { line ->
                    LineViewHolder.UiModel(
                        lineIndex = line.index,
                        content = line.content,
                        level = line.level,
                        hasCollapsingContent = hasCollapsingContent,
                        isClickable = line.level != 0 && line.index != jsonLines.lastIndex && line.level < jsonLines[line.index + 1].level,
                        isCollapsed = collapsedLineIndices.contains(line.index)
                    )
                })
            })
        }
    }

    private fun List<String>.formatHeaders() = if (isNullOrEmpty()) " [${textNone}]" else joinToString("") { header -> "\n    • $header" }

    private fun String.formatToJson() = try {
        if (isJson()) {
            val obj = JSONTokener(this).nextValue()
            if (obj is JSONObject) obj.toString(1) else (obj as? JSONArray)?.toString(1) ?: (obj as String)
        } else this
    } catch (e: JSONException) {
        this
    }

    private fun String.isJson(): Boolean {
        try {
            JSONObject(this)
        } catch (_: JSONException) {
            try {
                JSONArray(this)
            } catch (_: JSONException) {
                return false
            }
        }
        return true
    }

    private data class Line(
        val index: Int,
        var content: String,
        val level: Int
    ) {

        constructor(
            index: Int,
            formattedContent: String
        ) : this(
            index = index,
            content = formattedContent.trim(),
            level = formattedContent.jsonLevel
        )
    }
}<|MERGE_RESOLUTION|>--- conflicted
+++ resolved
@@ -155,24 +155,6 @@
     }
 
     private suspend fun refreshUi() = withContext(Dispatchers.Default) {
-<<<<<<< HEAD
-        _items.postValue(mutableListOf<NetworkLogDetailListItem>().apply {
-            add(TitleViewHolder.UiModel(title = title))
-            add(
-                HeaderViewHolder.UiModel(
-                    lineIndex = -300,
-                    content = metadataText,
-                    isCollapsed = !shouldShowMetadata
-                )
-            )
-            if (shouldShowMetadata) {
-                add(DetailsViewHolder.UiModel(details.trim()))
-            }
-            var levelToSkip = Int.MAX_VALUE
-            val linesToAdd = jsonLines.mapNotNull { line ->
-                if (collapsedLineIndices.contains(line.index)) {
-                    levelToSkip = min(levelToSkip, line.level)
-=======
         if (jsonLines.isNotEmpty()) {
             _items.postValue(mutableListOf<NetworkLogDetailListItem>().apply {
                 add(TitleViewHolder.UiModel(title = title))
@@ -185,7 +167,6 @@
                 )
                 if (shouldShowMetadata) {
                     add(DetailsViewHolder.UiModel(details.trim()))
->>>>>>> 4a49fa13
                 }
                 var levelToSkip = Int.MAX_VALUE
                 lateinit var lastCollapsedLine: Line
